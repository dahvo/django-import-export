--- conflicted
+++ resolved
@@ -24,17 +24,6 @@
     Author, Book, Category, Entry, Profile, WithDefault, WithDynamicDefault,
     WithFloatField, Person, Role
 )
-
-try:
-<<<<<<< HEAD
-    from collections import OrderedDict
-except ImportError:
-    from django.utils.datastructures import SortedDict as OrderedDict
-=======
-    from django.utils.encoding import force_text
-except ImportError:
-    from django.utils.encoding import force_unicode as force_text
->>>>>>> d730bdd0
 
 
 class MyResource(resources.Resource):
