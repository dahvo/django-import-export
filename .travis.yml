--- conflicted
+++ resolved
@@ -33,22 +33,11 @@
       env: DJANGO="Django>=1.11,<1.12"
     - python: "3.3"
       env: DJANGO="https://github.com/django/django/archive/master.tar.gz"
-<<<<<<< HEAD
-=======
-    - python: "3.5"
-      env: DJANGO="Django>=1.6,<1.7"
-    - python: "3.5"
-      env: DJANGO="Django>=1.7,<1.8"
-    - python: "3.6"
-      env: DJANGO="Django>=1.6,<1.7"
-    - python: "3.6"
-      env: DJANGO="Django>=1.7,<1.8"
     - python: "3.6"
       env: DJANGO="Django>=1.8,<1.9"
     - python: "3.6"
       env: DJANGO="Django>=1.9,<1.10"
     - python: "3.6"
       env: DJANGO="Django>=1.10,<1.11"
->>>>>>> af358354
   allow_failures:
     - env: DJANGO="https://github.com/django/django/archive/master.tar.gz"